import React, { useEffect, useMemo, useRef, useState } from "react";
import LeftNav from "../Components/LeftNav";
import Footer from "../Components/Footer";

/**
 * StudyNest — Shared Resource Library (Full)
 * ------------------------------------------------------------------
 * Frontend-only scaffold for sharing & discovering study resources.
 * - Add resource: upload file OR paste external link
 * - Fields: title, type (book/slide/past paper/study guide/other), course,
 *           topic tags, semester, description, anonymous toggle
 * - Discovery: search, filter by type/course/semester/tags; sort by New/Top/A–Z
 * - Interactions: upvote, bookmark, download/open, report
 * - Preview: PDF/images inline; other filetypes via download/open
 * - Local persistence via localStorage (key: "studynest.resources")
 *
 * Route: <Route path="/resources" element={<ResourceLibrary/>} />
 */

export default function ResourceLibrary() {
  const [items, setItems] = useState(() => loadItems() ?? seedItems());
  const [q, setQ] = useState("");
  const [type, setType] = useState("All");
  const [course, setCourse] = useState("All");
  const [semester, setSemester] = useState("All");
  const [tag, setTag] = useState("All");
  const [sort, setSort] = useState("New");
  const [open, setOpen] = useState(false);
  const [preview, setPreview] = useState(null); // {url, name, mime}

  useEffect(() => saveItems(items), [items]);

  const types = useMemo(() => ["All", ...uniq(items.map((x) => x.kind))], [items]);
  const courses = useMemo(() => ["All", ...uniq(items.map((x) => x.course))], [items]);
  const semesters = useMemo(() => ["All", ...uniq(items.map((x) => x.semester))], [items]);
  const tags = useMemo(() => ["All", ...uniq(items.flatMap((x) => x.tags))], [items]);

  const filtered = useMemo(() => {
    const query = q.toLowerCase().trim();
    let list = items.filter((it) => {
      const passT = type === "All" || it.kind === type;
      const passC = course === "All" || it.course === course;
      const passS = semester === "All" || it.semester === semester;
      const passG = tag === "All" || it.tags.includes(tag);
      const passQ =
        !query ||
        it.title.toLowerCase().includes(query) ||
        it.description.toLowerCase().includes(query) ||
        it.tags.some((t) => t.toLowerCase().includes(query));
      return passT && passC && passS && passG && passQ;
    });
    if (sort === "New") list.sort((a, b) => +new Date(b.createdAt) - +new Date(a.createdAt));
    if (sort === "Top") list.sort((a, b) => b.votes - a.votes);
    if (sort === "A-Z") list.sort((a, b) => a.title.localeCompare(b.title));
    return list;
  }, [items, q, type, course, semester, tag, sort]);

  const onCreate = (payload) => {
    const { file, link, title, kind, course, semester, tags, description, anonymous } = payload;
    const base = {
      id: uid(),
      title: title.trim(),
      kind,
      course,
      semester,
      description,
      tags,
      createdAt: new Date().toISOString(),
      author: anonymous ? "Anonymous" : "You",
      votes: 0,
      bookmarks: 0,
      flagged: false,
    };
    if (file) {
      const url = URL.createObjectURL(file);
      const mime = file.type || "application/octet-stream";
      setItems((prev) => [{ ...base, srcType: "file", name: file.name, url, mime, size: file.size }, ...prev]);
    } else if (link) {
      setItems((prev) => [{ ...base, srcType: "link", url: link.trim(), mime: "text/html" }, ...prev]);
    }
    setOpen(false);
  };

  const Select = ({ label, value, onChange, options }) => (
  <label className="text-white inline-flex items-center gap-2 text-sm">
    <span>{label}</span>
    <select
      value={value}
      onChange={(e) => onChange(e.target.value)}
      className="rounded-xl border border-zinc-300 bg-white px-3 py-2 text-sm text-zinc-900 focus:outline-none focus:ring-2 focus:ring-emerald-500"
    >
      {options.map((o) => (
        <option key={o} value={o}>{o}</option>
      ))}
    </select>
  </label>
);

  const vote = (id, delta) => setItems((prev) => prev.map((x) => (x.id === id ? { ...x, votes: Math.max(0, x.votes + delta) } : x)));
  const toggleBookmark = (id) => setItems((prev) => prev.map((x) => (x.id === id ? { ...x, bookmarks: x.bookmarks ? 0 : 1 } : x)));
  const flag = (id) => setItems((prev) => prev.map((x) => (x.id === id ? { ...x, flagged: true } : x)));

  // Toggle function to handle LeftNav visibility
  const toggleLeftNav = () => setIsNavOpen((prev) => !prev);

  return (
    <main className="min-h-screen bg-gradient-to-b from-cyan-100 to-slate-100 transition-all duration-300 ease-in-out shadow-lg rounded-xl">
      <LeftNav></LeftNav>
      {/* Header */}
      <header className="sticky top-0 z-30 border-b border-slate-700/40 bg-gradient-to-r from-slate-700 to-slate-900 backdrop-blur-lg shadow-lg transition-all duration-300 ease-in-out">
        <div className="mx-auto max-w-7xl px-4 sm:px-6 lg:px-8 py-4 flex items-center justify-between">
          <div>
            <h1 className="text-xl font-bold tracking-tight text-white">Shared Resource Library</h1> {/* Changed to white */}
            <p className="text-sm text-white">Books, slides, past papers, and study guides from your peers.</p> {/* Changed to white */}
          </div>
          <div className="flex items-center gap-2">
<<<<<<< HEAD
            <button onClick={() => setOpen(true)} className="rounded-xl bg-emerald-600 px-3 py-2 text-sm font-semibold text-white hover:bg-emerald-700">
              Add resource
            </button>
=======
            <a href="/home" className="rounded-xl border border-zinc-300 px-3 py-2 text-sm font-semibold hover:bg-zinc-50">Dashboard</a>
            <button onClick={() => setOpen(true)} className="rounded-xl bg-emerald-600 px-3 py-2 text-sm font-semibold text-white hover:bg-emerald-700">Add resource</button>
>>>>>>> c2bfdb1d
          </div>
        </div>

        {/* Filters */}
        <div className="mx-auto max-w-7xl px-4 sm:px-6 lg:px-8 pb-4">
          <div className="flex flex-col gap-3 md:flex-row md:items-center md:gap-3">
            <div className="relative w-full md:max-w-md">
              <SearchIcon className="pointer-events-none absolute left-3 top-1/2 -translate-y-1/2 h-5 w-5 text-zinc-400" />
              <input
                value={q}
                onChange={(e) => setQ(e.target.value)}
                placeholder="Search title, description, or #tag"
                className="w-full rounded-xl border border-zinc-300 bg-white pl-10 pr-3 py-2 text-sm text-zinc-900 placeholder-zinc-400 focus:outline-none focus:ring-2 focus:ring-emerald-500"
              />
            </div>
            <Select label="Type" value={type} onChange={setType} options={types} />
            <Select label="Course" value={course} onChange={setCourse} options={courses} />
            <Select label="Semester" value={semester} onChange={setSemester} options={semesters} />
            <Select label="Tag" value={tag} onChange={setTag} options={tags} />
            <Select label="Sort" value={sort} onChange={setSort} options={["New", "Top", "A-Z"]} />
          </div>
        </div>
      </header>


      {/* List */}
      <div className="mx-auto max-w-7xl px-4 sm:px-6 lg:px-8 py-8">
        {filtered.length === 0 ? (
          <EmptyState onNew={() => setOpen(true)} />
        ) : (
          <ul className="grid gap-4 sm:grid-cols-2 lg:grid-cols-3">
            {filtered.map((it) => (
              <li key={it.id}>
                <ResourceCard
                  item={it}
                  onPreview={() => setPreview({ url: it.url, name: it.name || it.title, mime: it.mime })}
                  onVote={vote}
                  onBookmark={toggleBookmark}
                  onFlag={flag}
                />
              </li>
            ))}
          </ul>
        )}
      </div>

      {open && <CreateModal onClose={() => setOpen(false)} onCreate={onCreate} />}
      {preview && <PreviewModal file={preview} onClose={() => setPreview(null)} />}
      <Footer />
    </main>
  );
}

/* -------------------- Components -------------------- */
function Toggle({ label, value, onChange }) {
  return (
    <label className="flex items-center justify-between">
      <span>{label}</span>
      <button type="button" onClick={() => onChange(!value)} className={"h-6 w-11 rounded-full transition " + (value ? "bg-emerald-600" : "bg-zinc-300")}>
        <span className={"block h-5 w-5 rounded-full bg-white transition translate-y-0.5 " + (value ? "translate-x-6" : "translate-x-0.5")}></span>
      </button>
    </label>
  );
}

function Select({ label, value, onChange, options }) {
  return (
    <label className="inline-flex items-center gap-2 text-sm">
      <span className="text-zinc-600">{label}</span>
      <select
        value={value}
        onChange={(e) => onChange(e.target.value)}
        className="rounded-xl border border-zinc-300 bg-white px-3 py-2 text-sm focus:outline-none focus:ring-2 focus:ring-emerald-500"
      >
        {options.map((o) => (
          <option key={o} value={o}>{o}</option>
        ))}
      </select>
    </label>
  );
}

function ResourceCard({ item, onPreview, onVote, onBookmark, onFlag }) {
  const latestIsFile = item.srcType === "file";
  const isImage = item.mime?.startsWith("image/");
  const isPdf = item.mime?.includes("pdf");

  return (
    <article className="group flex flex-col h-full rounded-2xl bg-white shadow-lg ring-1 ring-zinc-200 transition-transform transform hover:scale-105 hover:shadow-xl">
  <div className="relative aspect-[16/9] w-full overflow-hidden rounded-xl bg-zinc-50">
    {latestIsFile && isImage ? (
      <img src={item.url} alt={item.title} className="h-full w-full object-cover rounded-lg shadow-md" />
    ) : (
      <div className="grid h-full place-items-center text-zinc-500">
        <FileIcon className="h-10 w-10" />
        <span className="mt-1 text-xs">{latestIsFile ? (isPdf ? "PDF" : item.mime?.split("/")[1] || "File") : "External link"}</span>
      </div>
    )}
    <button onClick={onPreview} className="absolute inset-0 hidden items-center justify-center bg-black/30 text-white backdrop-blur-sm transition group-hover:flex">
      <span className="rounded-xl bg-white/20 px-3 py-1 text-sm font-semibold ring-1 ring-white/40">{latestIsFile ? "Preview" : "Open"}</span>
    </button>
  </div>

  <div className="mt-4 px-4 min-w-0 flex-1">
    <h3 className="truncate text-lg font-semibold text-zinc-900" title={item.title}>{item.title}</h3>
    <p className="mt-2 line-clamp-3 text-sm text-zinc-600">{item.description}</p>
    <div className="mt-2 flex flex-wrap items-center gap-2 text-xs text-zinc-600">
      <span className="rounded-full bg-zinc-100 px-2 py-0.5">{item.kind}</span>
      <span className="rounded-full bg-zinc-100 px-2 py-0.5">{item.course}</span>
      <span className="rounded-full bg-zinc-100 px-2 py-0.5">{item.semester}</span>
      <span>•</span>
      <span>by {item.author}</span>
    </div>
  </div>

  {/* Tags */}
  <div className="mt-3 px-5 flex flex-wrap gap-2">
    {item.tags.map((t) => (
      <span key={t} className="rounded-full border border-zinc-300 px-3 py-0.5 text-xs text-zinc-700 hover:bg-zinc-200 transition">{`#${t}`}</span>
    ))}
  </div>

  {/* Actions */}
  <div className="mt-3 px-4 flex items-center justify-between">
    <div className="flex items-center gap-3 text-xs">
      <button onClick={() => onVote(item.id, +1)} className="rounded-lg border border-zinc-300 px-3 py-1.5 font-semibold hover:bg-zinc-50 transition duration-150">▲ {item.votes}</button>
      <button onClick={() => onVote(item.id, -1)} className="rounded-lg border border-zinc-300 px-3 py-1.5 font-semibold hover:bg-zinc-50 transition duration-150">▼</button>
      <button onClick={() => onBookmark(item.id)} className="rounded-lg border border-zinc-300 px-3 py-1.5 font-semibold hover:bg-zinc-50 transition duration-150">🔖 {item.bookmarks ? "Saved" : "Save"}</button>
    </div>
    <div className="space-x-2 text-xs">
      <button onClick={() => onFlag(item.id)} className="rounded-lg border border-zinc-300 px-3 py-1.5 font-semibold hover:bg-zinc-50 transition duration-150">Report</button>
      {item.srcType === "file" ? (
        <a href={item.url} download className="rounded-lg border border-zinc-300 px-3 py-1.5 font-semibold hover:bg-zinc-50 transition duration-150">Download</a>
      ) : (
        <a href={item.url} target="_blank" rel="noreferrer" className="rounded-lg border border-zinc-300 px-3 py-1.5 font-semibold hover:bg-zinc-50 transition duration-150">Open link</a>
      )}
    </div>
  </div>
</article>

  );
}

function CreateModal({ onClose, onCreate }) {
  const [useLink, setUseLink] = useState(false);
  const [file, setFile] = useState(null);
  const [link, setLink] = useState("");
  const [title, setTitle] = useState("");
  const [kind, setKind] = useState("book");
  const [course, setCourse] = useState("");
  const [semester, setSemester] = useState("");
  const [tags, setTags] = useState("");
  const [description, setDescription] = useState("");
  const [anonymous, setAnonymous] = useState(false);
  const dropRef = useRef(null);

  useEffect(() => {
    const el = dropRef.current; if (!el) return;
    const prevent = (e) => { e.preventDefault(); e.stopPropagation(); };
    const over = (e) => { prevent(e); el.classList.add("ring-emerald-500", "bg-emerald-50"); };
    const leave = (e) => { prevent(e); el.classList.remove("ring-emerald-500", "bg-emerald-50"); };
    const drop = (e) => { prevent(e); leave(e); const f = e.dataTransfer.files?.[0]; if (f) setFile(f); };
    el.addEventListener("dragover", over); el.addEventListener("dragleave", leave); el.addEventListener("drop", drop);
    return () => { el.removeEventListener("dragover", over); el.removeEventListener("dragleave", leave); el.removeEventListener("drop", drop); };
  }, []);

  const disabled = (useLink ? !link.trim() : !file) || !title.trim() || !course.trim() || !semester.trim();

  const submit = () => onCreate({
    file: useLink ? null : file,
    link: useLink ? link.trim() : null,
    title: title.trim(),
    kind,
    course: course.trim(),
    semester: semester.trim(),
    tags: parseTags(tags),
    description: description.trim(),
    anonymous,
  });

  return (
    <div className="fixed inset-0 z-40 bg-black/50 p-4" onClick={onClose}>
      <div className="mx-auto max-w-3xl rounded-2xl bg-white p-6 shadow-xl ring-1 ring-zinc-200" onClick={(e) => e.stopPropagation()}>
        <div className="flex items-center justify-between">
          <h2 className="text-lg font-semibold text-zinc-900">Add resource</h2>
          <button onClick={onClose} className="rounded-md p-2 text-zinc-500 hover:bg-zinc-100" aria-label="Close">
            <XIcon className="h-5 w-5" />
          </button>
        </div>

        <div className="mt-4 grid gap-4 md:grid-cols-2">
          {/* upload vs link */}
          <div className="md:col-span-2 flex items-center gap-3 text-sm">
            <label className="inline-flex items-center gap-2">
              <input type="radio" name="src" checked={!useLink} onChange={() => setUseLink(false)} /> Upload file
            </label>
            <label className="inline-flex items-center gap-2">
              <input type="radio" name="src" checked={useLink} onChange={() => setUseLink(true)} /> External link
            </label>
            <label className="ml-auto inline-flex items-center gap-2 text-xs">
              <input type="checkbox" checked={anonymous} onChange={(e) => setAnonymous(e.target.checked)} /> Post as Anonymous
            </label>
          </div>

          {!useLink ? (
            <div ref={dropRef} className="md:col-span-2 rounded-2xl border-2 border-dashed border-zinc-300 p-6 text-center ring-1 ring-transparent transition">
              {!file ? (
                <>
                  <FileIcon className="mx-auto h-10 w-10 text-zinc-400" />
                  <p className="mt-2 text-sm text-zinc-600">Drag & drop a PDF/image/Doc, or</p>
                  <label className="mt-3 inline-flex cursor-pointer items-center gap-2 rounded-xl bg-zinc-900 px-4 py-2 text-sm font-semibold text-white hover:bg-zinc-800">
                    Choose file
                    <input type="file" className="hidden" onChange={(e) => setFile(e.target.files?.[0] || null)} />
                  </label>
                </>
              ) : (
                <div className="flex items-center justify-between rounded-xl bg-zinc-50 p-3 ring-1 ring-zinc-200">
                  <div className="truncate text-sm">
                    <span className="font-semibold">{file.name}</span>
                    <span className="mx-1 text-zinc-400">•</span>
                    <span className="text-zinc-600">{file.type || "file"}</span>
                  </div>
                  <button onClick={() => setFile(null)} className="rounded-lg border border-zinc-300 px-2 py-1 text-xs font-semibold hover:bg-zinc-50">Remove</button>
                </div>
              )}
            </div>
          ) : (
            <div className="md:col-span-2">
              <Label>Link URL</Label>
              <input value={link} onChange={(e) => setLink(e.target.value)} placeholder="https://example.com/awesome-notes" className="mt-1 w-full rounded-xl border border-zinc-300 bg-white px-4 py-2 text-sm focus:outline-none focus:ring-2 focus:ring-emerald-500" />
            </div>
          )}

          <div>
            <Label>Title</Label>
            <input value={title} onChange={(e) => setTitle(e.target.value)} placeholder="e.g., CSE220 DP Patterns Guide" className="mt-1 w-full rounded-xl border border-zinc-300 bg-white px-4 py-2 text-sm focus:outline-none focus:ring-2 focus:ring-emerald-500" />
          </div>
          <div>
            <Label>Type</Label>
            <select value={kind} onChange={(e) => setKind(e.target.value)} className="mt-1 w-full rounded-xl border border-zinc-300 bg-white px-3 py-2 text-sm focus:outline-none focus:ring-2 focus:ring-emerald-500">
              <option value="book">book</option>
              <option value="slide">slide</option>
              <option value="past paper">past paper</option>
              <option value="study guide">study guide</option>
              <option value="other">other</option>
            </select>
          </div>
          <div>
            <Label>Course</Label>
            <input value={course} onChange={(e) => setCourse(e.target.value)} placeholder="e.g., CSE220" className="mt-1 w-full rounded-xl border border-zinc-300 bg-white px-4 py-2 text-sm focus:outline-none focus:ring-2 focus:ring-emerald-500" />
          </div>
          <div>
            <Label>Semester</Label>
            <input value={semester} onChange={(e) => setSemester(e.target.value)} placeholder="e.g., Fall 2025" className="mt-1 w-full rounded-xl border border-zinc-300 bg-white px-4 py-2 text-sm focus:outline-none focus:ring-2 focus:ring-emerald-500" />
          </div>
          <div className="md:col-span-2">
            <Label>Tags</Label>
            <input value={tags} onChange={(e) => setTags(e.target.value)} placeholder="comma separated: dp, graphs, quiz" className="mt-1 w-full rounded-xl border border-zinc-300 bg-white px-4 py-2 text-sm focus:outline-none focus:ring-2 focus:ring-emerald-500" />
          </div>
          <div className="md:col-span-2">
            <Label>Description</Label>
            <textarea rows={3} value={description} onChange={(e) => setDescription(e.target.value)} placeholder="Tell everyone what this resource covers and why it’s useful…" className="mt-1 w-full rounded-xl border border-zinc-300 bg-white px-4 py-2 text-sm focus:outline-none focus:ring-2 focus:ring-emerald-500" />
          </div>
        </div>

        <div className="mt-6 flex items-center justify-end gap-2">
          <button onClick={onClose} className="rounded-xl border border-zinc-300 px-4 py-2 text-sm font-semibold hover:bg-zinc-50">Cancel</button>
          <button disabled={disabled} onClick={submit} className="rounded-xl bg-emerald-600 px-4 py-2 text-sm font-semibold text-white hover:bg-emerald-700 disabled:opacity-60">Create</button>
        </div>
      </div>
    </div>
  );
}

function PreviewModal({ file, onClose }) {
  const isPdf = file.mime?.includes("pdf");
  const isImage = file.mime?.startsWith("image/");
  return (
    <div className="fixed inset-0 z-40 bg-black/70 p-4" onClick={onClose}>
      <div className="mx-auto max-w-5xl rounded-2xl bg-white p-4 shadow-2xl" onClick={(e) => e.stopPropagation()}>
        <div className="flex items-center justify-between">
          <h3 className="text-sm font-semibold text-zinc-900 truncate">{file.name}</h3>
          <button onClick={onClose} className="rounded-md p-2 text-zinc-500 hover:bg-zinc-100" aria-label="Close">
            <XIcon className="h-5 w-5" />
          </button>
        </div>
        <div className="mt-3">
          {isImage ? (
            <img src={file.url} alt={file.name} className="max-h-[70vh] w-full object-contain" />
          ) : isPdf ? (
            <iframe title="preview" src={file.url} className="h-[70vh] w-full rounded-lg ring-1 ring-zinc-200" />
          ) : (
            <div className="grid place-items-center rounded-lg border border-dashed border-zinc-300 p-10 text-center text-sm text-zinc-600">
              Preview not supported. Use download instead.
              <a href={file.url} download className="mt-3 inline-flex rounded-xl bg-zinc-900 px-4 py-2 font-semibold text-white hover:bg-zinc-800">Download</a>
            </div>
          )}
        </div>
      </div>
    </div>
  );
}

function EmptyState({ onNew }) {
  return (
    <div className="grid place-items-center rounded-3xl border border-dashed border-zinc-300 bg-white/60 py-16">
      <div className="text-center">
        <div className="mx-auto grid h-14 w-14 place-items-center rounded-2xl bg-emerald-100 text-emerald-700">📚</div>
        <h3 className="mt-4 text-lg font-semibold">No resources yet</h3>
        <p className="mt-1 text-sm text-zinc-600">Upload or add a link to get started.</p>
        <button onClick={onNew} className="mt-4 rounded-xl bg-emerald-600 px-4 py-2 text-sm font-semibold text-white hover:bg-emerald-700">Add resource</button>
      </div>
    </div>
  );
}

function Label({ children }) { return <label className="text-xs font-semibold text-zinc-600">{children}</label>; }

/* -------------------- Icons -------------------- */
function SearchIcon(props) { return (<svg viewBox="0 0 24 24" className="h-5 w-5" {...props}><path fill="currentColor" d="M10 2a8 8 0 1 0 4.9 14.3l5 5 1.4-1.4-5-5A8 8 0 0 0 10 2zm0 2a6 6 0 1 1 0 12A6 6 0 0 1 10 4z" /></svg>); }
function XIcon(props) { return (<svg viewBox="0 0 24 24" className="h-5 w-5" {...props}><path fill="currentColor" d="M18.3 5.71 12 12.01l-6.3-6.3-1.4 1.41 6.29 6.29-6.3 6.3 1.42 1.41 6.29-6.29 6.3 6.3 1.41-1.41-6.29-6.3 6.29-6.29z" /></svg>); }
function FileIcon(props) { return (<svg viewBox="0 0 24 24" className="h-10 w-10" {...props}><path fill="currentColor" d="M14 2H6a2 2 0 0 0-2 2v16a2 2 0 0 0 2 2h12a2 2 0 0 0 2-2V8zm4 18H6V4h7v5h5z" /></svg>); }

/* -------------------- Utils -------------------- */
function uid() { return Math.random().toString(36).slice(2, 9); }
function uniq(arr) { return [...new Set(arr.filter(Boolean))]; }
function parseTags(s) { return s.split(",").map(x => x.trim()).filter(Boolean).slice(0, 6); }
function timeAgo(ts) { const d = (Date.now() - new Date(ts).getTime()) / 1000; const u = [[60, 's'], [60, 'm'], [24, 'h'], [7, 'd']]; let n = d, l = 's'; for (const [k, t] of u) { if (n < k) { l = t; break; } n = Math.floor(n / k); l = t; } return `${Math.max(1, Math.floor(n))}${l} ago`; }

function loadItems() { try { return JSON.parse(localStorage.getItem("studynest.resources")); } catch { return null; } }
function saveItems(data) { localStorage.setItem("studynest.resources", JSON.stringify(data)); }

/* -------------------- Seed -------------------- */
function seedItems() {
  return [
    { id: uid(), title: "Algorithm Book Ch 1–3", kind: "book", course: "CSE220", semester: "Fall 2025", description: "Core textbook chapters 1–3", tags: ["book", "basics"], createdAt: new Date(Date.now() - 36e5 * 20).toISOString(), author: "Nusrat", votes: 2, bookmarks: 0, flagged: false, srcType: "link", url: "https://example.com/book" },
    { id: uid(), title: "EEE101 Past Papers", kind: "past paper", course: "EEE101", semester: "Fall 2025", description: "Midterm/final bundle", tags: ["exam", "practice"], createdAt: new Date(Date.now() - 36e5 * 100).toISOString(), author: "Farhan", votes: 5, bookmarks: 1, flagged: false, srcType: "link", url: "https://example.com/papers" },
    { id: uid(), title: "Math-III Lecture Slides", kind: "slide", course: "Math-III", semester: "Fall 2025", description: "Week 5: Laplace transforms", tags: ["laplace", "slides"], createdAt: new Date(Date.now() - 36e5 * 50).toISOString(), author: "You", votes: 1, bookmarks: 0, flagged: false, srcType: "file", name: "math3-week5.pdf", url: samplePdf(), mime: "application/pdf", size: 120 * 1024 },
  ];
}

// tiny blank PDF blob for demo preview
function samplePdf() {
  const b64 = "JVBERi0xLjQKJcfsj6IKMSAwIG9iago8PC9UeXBlIC9DYXRhbG9nL1BhZ2VzIDIgMCBSPj4KZW5kb2JqCjIgMCBvYmoKPDwvVHlwZSAvUGFnZXMvS2lkcyBbMyAwIFJdL0NvdW50IDE+PgplbmRvYmoKMyAwIG9iago8PC9UeXBlIC9QYWdlL1BhcmVudCAyIDAgUi9NZWRpYUJveCBbMCAwIDU5NSA4NDJdL0NvbnRlbnRzIDUgMCBSPj4KZW5kb2JqCjUgMCBvYmoKPDwvTGVuZ3RoIDExMj4+CnN0cmVhbQpCVAovRjEgMTIgVGYKMTAwIDcwMCBUZChIZWxsbywgUERGKQpFVAplbmRzdHJlYW0KZW5kb2JqCnhyZWYKMCA2CjAwMDAwMDAwMDAgNjU1MzUgZiAKMDAwMDAwMDEwNSAwMDAwMCBuIAowMDAwMDAwMTk2IDAwMDAwIG4gCjAwMDAwMDAzMjQgMDAwMDAgbiAKMDAwMDAwMDQwNCAwMDAwMCBuIAowMDAwMDAwNDg1IDAwMDAwIG4gCnRyYWlsZXIKPDwvUm9vdCAxIDAgUi9TaXplIDY+PgpzdGFydHhyZWYKMTAyNQolJUVPRg==";
  const bin = Uint8Array.from(atob(b64), (c) => c.charCodeAt(0));
  return URL.createObjectURL(new Blob([bin], { type: "application/pdf" }));
}<|MERGE_RESOLUTION|>--- conflicted
+++ resolved
@@ -114,14 +114,7 @@
             <p className="text-sm text-white">Books, slides, past papers, and study guides from your peers.</p> {/* Changed to white */}
           </div>
           <div className="flex items-center gap-2">
-<<<<<<< HEAD
-            <button onClick={() => setOpen(true)} className="rounded-xl bg-emerald-600 px-3 py-2 text-sm font-semibold text-white hover:bg-emerald-700">
-              Add resource
-            </button>
-=======
-            <a href="/home" className="rounded-xl border border-zinc-300 px-3 py-2 text-sm font-semibold hover:bg-zinc-50">Dashboard</a>
             <button onClick={() => setOpen(true)} className="rounded-xl bg-emerald-600 px-3 py-2 text-sm font-semibold text-white hover:bg-emerald-700">Add resource</button>
->>>>>>> c2bfdb1d
           </div>
         </div>
 
