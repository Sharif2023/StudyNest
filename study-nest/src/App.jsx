--- conflicted
+++ resolved
@@ -15,16 +15,10 @@
 import AIFileCheck from "./Pages/AIFileCheck";
 import AIUsageChecker from "./Pages/AIUsageChecker";
 import HumanizeWriting from "./Pages/HumanizeWriting";
-<<<<<<< HEAD
-import AdminDashboard from './Pages/AdminDashboard.jsx';
-import Messages from "./Pages/Messages";
-import GroupChats from "./Pages/GroupChats";
-=======
 import AdminDashboard from './pages/AdminDashboard.jsx';
 import Messages from "./pages/Messages";
 import Groups from "./Pages/Groups";
 import GroupChat from "./Pages/GroupChat";
->>>>>>> c3fb4455
 
 
 function App() {
@@ -50,12 +44,8 @@
         <Route path="/humanize" element={<HumanizeWriting />} />
         <Route path="/admin" element={<AdminDashboard />} />
         <Route path="/messages" element={<Messages />} />
-<<<<<<< HEAD
-        <Route path="/group-chats" element={<GroupChats />} />
-=======
         <Route path="/groups" element={<Groups />} />
         <Route path="/group/:id" element={<GroupChat />} />
->>>>>>> c3fb4455
       </Routes>
     </BrowserRouter>
   );
