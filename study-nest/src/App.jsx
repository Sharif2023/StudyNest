--- conflicted
+++ resolved
@@ -3,17 +3,6 @@
 import LandingPage from "./Pages/LandingPage";
 import Login from "./Pages/Login";
 import Signup from "./Pages/Signup";
-<<<<<<< HEAD
-import Profile from "./Pages/Profile";
-import Dashboard from "./Pages/Dashboard";
-import NotesRepository from "./Pages/NotesRepository";
-import QnAForum from "./Pages/QnAForum";
-import { RoomsLobby, StudyRoom, NewRoomRedirect } from "./Pages/StudyRooms";
-import TagSearch from "./Pages/TagSearch";
-import ResourceLibrary from "./Pages/ResourceLibrary";
-=======
-import Home from "./Pages/Home";
->>>>>>> 33fdf550
 
 function App() {
   return (
@@ -22,19 +11,6 @@
         <Route path="/" element={<LandingPage />} />
         <Route path="/login" element={<Login />} />
         <Route path="/signup" element={<Signup />} />
-<<<<<<< HEAD
-        <Route path="/profile" element={<Profile />} />
-        <Route path="/dashboard" element={<Dashboard />} />
-        <Route path="/notes" element={<NotesRepository />} />
-        <Route path="/forum" element={<QnAForum />} />
-        <Route path="/rooms" element={<RoomsLobby />} />
-        <Route path="/rooms/new" element={<NewRoomRedirect />} />
-        <Route path="/rooms/:roomId" element={<StudyRoom />} />
-        <Route path="/search" element={<TagSearch />} />
-        <Route path="/resources" element={<ResourceLibrary />} />
-=======
-        <Route path="/home" element={<Home />} />
->>>>>>> 33fdf550
       </Routes>
     </BrowserRouter>
   );
