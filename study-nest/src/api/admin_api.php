--- conflicted
+++ resolved
@@ -101,27 +101,7 @@
 ];
 try {
     $pdo = new PDO($dsn, $DB_USER, $DB_PASS, $options);
-    
-    // Ensure course and section management tables exist
-    ensureCourseSectionTables($pdo);
-    
     $hasRole = false;
-<<<<<<< HEAD
-$hasStatus = false;
-try {
-  $colStmt = $pdo->prepare("
-    SELECT COLUMN_NAME
-    FROM INFORMATION_SCHEMA.COLUMNS
-    WHERE TABLE_SCHEMA = ? AND TABLE_NAME = 'users' AND COLUMN_NAME IN ('role','status')
-  ");
-  $colStmt->execute([$DB_NAME]);
-  $cols = $colStmt->fetchAll(PDO::FETCH_COLUMN);
-  $hasRole   = in_array('role',   $cols, true);
-  $hasStatus = in_array('status', $cols, true);
-} catch (Throwable $e) {
-  // ignore — we'll fall back to defaults
-}
-=======
     $hasStatus = false;
     try {
         $colStmt = $pdo->prepare("
@@ -136,140 +116,9 @@
     } catch (Throwable $e) {
         // ignore
     }
->>>>>>> c3fb4455
 } catch (Throwable $e) {
     http_response_code(500);
     j(['ok' => false, 'error' => 'db_connect_failed', 'detail' => $e->getMessage()]);
-}
-
-// Function to ensure course and section management tables exist
-function ensureCourseSectionTables($pdo) {
-    // Create academic_terms table
-    $pdo->exec("
-        CREATE TABLE IF NOT EXISTS academic_terms (
-          id INT UNSIGNED AUTO_INCREMENT PRIMARY KEY,
-          term_name VARCHAR(100) NOT NULL,
-          term_code VARCHAR(20) NOT NULL UNIQUE,
-          start_date DATE NOT NULL,
-          end_date DATE NOT NULL,
-          is_active BOOLEAN DEFAULT FALSE,
-          created_at TIMESTAMP DEFAULT CURRENT_TIMESTAMP,
-          updated_at TIMESTAMP DEFAULT CURRENT_TIMESTAMP ON UPDATE CURRENT_TIMESTAMP,
-          INDEX idx_term_code (term_code),
-          INDEX idx_is_active (is_active)
-        ) ENGINE=InnoDB DEFAULT CHARSET=utf8mb4 COLLATE=utf8mb4_unicode_ci;
-    ");
-    
-    // Create course_sections table
-    $pdo->exec("
-        CREATE TABLE IF NOT EXISTS course_sections (
-          id INT UNSIGNED AUTO_INCREMENT PRIMARY KEY,
-          course_id INT UNSIGNED NOT NULL,
-          section_name VARCHAR(10) NOT NULL,
-          term_id INT UNSIGNED NOT NULL,
-          instructor_name VARCHAR(255) NULL,
-          max_students INT UNSIGNED DEFAULT 50,
-          is_active BOOLEAN DEFAULT TRUE,
-          created_at TIMESTAMP DEFAULT CURRENT_TIMESTAMP,
-          updated_at TIMESTAMP DEFAULT CURRENT_TIMESTAMP ON UPDATE CURRENT_TIMESTAMP,
-          UNIQUE KEY unique_course_section_term (course_id, section_name, term_id),
-          FOREIGN KEY (course_id) REFERENCES courses(id) ON DELETE CASCADE,
-          FOREIGN KEY (term_id) REFERENCES academic_terms(id) ON DELETE CASCADE,
-          INDEX idx_course_id (course_id),
-          INDEX idx_term_id (term_id),
-          INDEX idx_is_active (is_active)
-        ) ENGINE=InnoDB DEFAULT CHARSET=utf8mb4 COLLATE=utf8mb4_unicode_ci;
-    ");
-    
-    // Create group_chats table
-    $pdo->exec("
-        CREATE TABLE IF NOT EXISTS group_chats (
-          id INT UNSIGNED AUTO_INCREMENT PRIMARY KEY,
-          chat_name VARCHAR(255) NOT NULL,
-          course_section_id INT UNSIGNED NOT NULL,
-          description TEXT NULL,
-          is_active BOOLEAN DEFAULT TRUE,
-          created_by INT UNSIGNED NOT NULL,
-          created_at TIMESTAMP DEFAULT CURRENT_TIMESTAMP,
-          updated_at TIMESTAMP DEFAULT CURRENT_TIMESTAMP ON UPDATE CURRENT_TIMESTAMP,
-          FOREIGN KEY (course_section_id) REFERENCES course_sections(id) ON DELETE CASCADE,
-          FOREIGN KEY (created_by) REFERENCES users(id) ON DELETE CASCADE,
-          INDEX idx_course_section_id (course_section_id),
-          INDEX idx_created_by (created_by),
-          INDEX idx_is_active (is_active)
-        ) ENGINE=InnoDB DEFAULT CHARSET=utf8mb4 COLLATE=utf8mb4_unicode_ci;
-    ");
-    
-    // Create group_chat_participants table
-    $pdo->exec("
-        CREATE TABLE IF NOT EXISTS group_chat_participants (
-          id INT UNSIGNED AUTO_INCREMENT PRIMARY KEY,
-          group_chat_id INT UNSIGNED NOT NULL,
-          user_id INT UNSIGNED NOT NULL,
-          joined_at TIMESTAMP DEFAULT CURRENT_TIMESTAMP,
-          is_admin BOOLEAN DEFAULT FALSE,
-          UNIQUE KEY unique_chat_user (group_chat_id, user_id),
-          FOREIGN KEY (group_chat_id) REFERENCES group_chats(id) ON DELETE CASCADE,
-          FOREIGN KEY (user_id) REFERENCES users(id) ON DELETE CASCADE,
-          INDEX idx_group_chat_id (group_chat_id),
-          INDEX idx_user_id (user_id)
-        ) ENGINE=InnoDB DEFAULT CHARSET=utf8mb4 COLLATE=utf8mb4_unicode_ci;
-    ");
-    
-    // Create group_chat_messages table
-    $pdo->exec("
-        CREATE TABLE IF NOT EXISTS group_chat_messages (
-          id BIGINT UNSIGNED AUTO_INCREMENT PRIMARY KEY,
-          group_chat_id INT UNSIGNED NOT NULL,
-          sender_id INT UNSIGNED NOT NULL,
-          message_type ENUM('text', 'file', 'image', 'system') DEFAULT 'text',
-          body TEXT NULL,
-          attachment_url VARCHAR(1024) NULL,
-          created_at TIMESTAMP NOT NULL DEFAULT CURRENT_TIMESTAMP,
-          FOREIGN KEY (group_chat_id) REFERENCES group_chats(id) ON DELETE CASCADE,
-          FOREIGN KEY (sender_id) REFERENCES users(id) ON DELETE CASCADE,
-          INDEX idx_group_chat_id (group_chat_id, created_at),
-          INDEX idx_sender_id (sender_id)
-        ) ENGINE=InnoDB DEFAULT CHARSET=utf8mb4 COLLATE=utf8mb4_unicode_ci;
-    ");
-    
-    // Create group_chat_message_reads table
-    $pdo->exec("
-        CREATE TABLE IF NOT EXISTS group_chat_message_reads (
-          group_chat_id INT UNSIGNED NOT NULL,
-          user_id INT UNSIGNED NOT NULL,
-          last_read_message_id BIGINT UNSIGNED NOT NULL DEFAULT 0,
-          updated_at TIMESTAMP NOT NULL DEFAULT CURRENT_TIMESTAMP ON UPDATE CURRENT_TIMESTAMP,
-          PRIMARY KEY (group_chat_id, user_id),
-          FOREIGN KEY (group_chat_id) REFERENCES group_chats(id) ON DELETE CASCADE,
-          FOREIGN KEY (user_id) REFERENCES users(id) ON DELETE CASCADE,
-          INDEX idx_user_id (user_id)
-        ) ENGINE=InnoDB DEFAULT CHARSET=utf8mb4 COLLATE=utf8mb4_unicode_ci;
-    ");
-    
-    // Add role and status columns to users table if they don't exist
-    try {
-        $pdo->exec("ALTER TABLE users ADD COLUMN role ENUM('User', 'Admin', 'Instructor') DEFAULT 'User'");
-    } catch (PDOException $e) {
-        // Column already exists, ignore
-    }
-    
-    try {
-        $pdo->exec("ALTER TABLE users ADD COLUMN status ENUM('Active', 'Banned', 'Suspended') DEFAULT 'Active'");
-    } catch (PDOException $e) {
-        // Column already exists, ignore
-    }
-    
-    // Insert default academic term if none exists
-    $stmt = $pdo->prepare("SELECT COUNT(*) FROM academic_terms WHERE is_active = 1");
-    $stmt->execute();
-    if ($stmt->fetchColumn() == 0) {
-        $pdo->exec("
-            INSERT INTO academic_terms (term_name, term_code, start_date, end_date, is_active) 
-            VALUES ('Fall 2024', 'FALL2024', '2024-09-01', '2024-12-15', TRUE)
-            ON DUPLICATE KEY UPDATE term_name = VALUES(term_name)
-        ");
-    }
 }
 
 /*************** Routing + Auth ***************/
@@ -586,425 +435,7 @@
         j(['ok' => true, 'message' => 'All pending requests deleted']);
     }
 
-<<<<<<< HEAD
-    /* ---------- Academic Terms Management ---------- */
-    case 'list_terms': {
-        $stmt = $pdo->query("SELECT * FROM academic_terms ORDER BY created_at DESC");
-        j(['ok' => true, 'terms' => $stmt->fetchAll()]);
-    }
-
-    case 'create_term': {
-        $b = body_json();
-        $term_name = trim($b['term_name'] ?? '');
-        $term_code = trim($b['term_code'] ?? '');
-        $start_date = $b['start_date'] ?? '';
-        $end_date = $b['end_date'] ?? '';
-        $is_active = (bool) ($b['is_active'] ?? false);
-
-        if (!$term_name || !$term_code || !$start_date || !$end_date)
-            j(['ok' => false, 'error' => 'missing_required_fields']);
-
-        // If setting as active, deactivate other terms
-        if ($is_active) {
-            $pdo->exec("UPDATE academic_terms SET is_active = FALSE");
-        }
-
-        $stmt = $pdo->prepare("INSERT INTO academic_terms (term_name, term_code, start_date, end_date, is_active) VALUES (?, ?, ?, ?, ?)");
-        $stmt->execute([$term_name, $term_code, $start_date, $end_date, $is_active ? 1 : 0]);
-        j(['ok' => true, 'term_id' => $pdo->lastInsertId()]);
-    }
-
-    case 'update_term': {
-        $b = body_json();
-        $id = (int) ($b['id'] ?? 0);
-        $term_name = trim($b['term_name'] ?? '');
-        $term_code = trim($b['term_code'] ?? '');
-        $start_date = $b['start_date'] ?? '';
-        $end_date = $b['end_date'] ?? '';
-        $is_active = (bool) ($b['is_active'] ?? false);
-
-        if (!$id || !$term_name || !$term_code || !$start_date || !$end_date)
-            j(['ok' => false, 'error' => 'missing_required_fields']);
-
-        // If setting as active, deactivate other terms
-        if ($is_active) {
-            $pdo->exec("UPDATE academic_terms SET is_active = FALSE WHERE id != ?");
-        }
-
-        $stmt = $pdo->prepare("UPDATE academic_terms SET term_name=?, term_code=?, start_date=?, end_date=?, is_active=? WHERE id=?");
-        $stmt->execute([$term_name, $term_code, $start_date, $end_date, $is_active ? 1 : 0, $id]);
-        j(['ok' => true, 'updated' => $id]);
-    }
-
-    case 'delete_term': {
-        $b = body_json();
-        $id = (int) ($b['id'] ?? 0);
-        if (!$id)
-            j(['ok' => false, 'error' => 'missing_id']);
-        $pdo->prepare("DELETE FROM academic_terms WHERE id=?")->execute([$id]);
-        j(['ok' => true, 'deleted_id' => $id]);
-    }
-
-    /* ---------- Courses Management ---------- */
-    case 'list_courses': {
-        $stmt = $pdo->query("SELECT * FROM courses ORDER BY course_code");
-        j(['ok' => true, 'courses' => $stmt->fetchAll()]);
-    }
-
-    /* ---------- Course Sections Management ---------- */
-    case 'list_course_sections': {
-        $term_id = (int) ($_GET['term_id'] ?? 0);
-        $course_id = (int) ($_GET['course_id'] ?? 0);
-        
-        $where = [];
-        $params = [];
-        
-        if ($term_id > 0) {
-            $where[] = "cs.term_id = ?";
-            $params[] = $term_id;
-        }
-        
-        if ($course_id > 0) {
-            $where[] = "cs.course_id = ?";
-            $params[] = $course_id;
-        }
-        
-        $whereClause = $where ? "WHERE " . implode(" AND ", $where) : "";
-        
-        $sql = "
-            SELECT cs.*, c.course_code, c.course_title, at.term_name, at.term_code
-            FROM course_sections cs
-            JOIN courses c ON cs.course_id = c.id
-            JOIN academic_terms at ON cs.term_id = at.id
-            $whereClause
-            ORDER BY c.course_code, cs.section_name
-        ";
-        
-        $stmt = $pdo->prepare($sql);
-        $stmt->execute($params);
-        j(['ok' => true, 'sections' => $stmt->fetchAll()]);
-    }
-
-    case 'create_course_section': {
-        $b = body_json();
-        $course_id = (int) ($b['course_id'] ?? 0);
-        $section_name = trim($b['section_name'] ?? '');
-        $term_id = (int) ($b['term_id'] ?? 0);
-        $instructor_name = trim($b['instructor_name'] ?? '');
-        $max_students = (int) ($b['max_students'] ?? 50);
-
-        if (!$course_id || !$section_name || !$term_id)
-            j(['ok' => false, 'error' => 'missing_required_fields']);
-
-        $stmt = $pdo->prepare("INSERT INTO course_sections (course_id, section_name, term_id, instructor_name, max_students) VALUES (?, ?, ?, ?, ?)");
-        $stmt->execute([$course_id, $section_name, $term_id, $instructor_name, $max_students]);
-        j(['ok' => true, 'section_id' => $pdo->lastInsertId()]);
-    }
-
-    case 'update_course_section': {
-        $b = body_json();
-        $id = (int) ($b['id'] ?? 0);
-        $course_id = (int) ($b['course_id'] ?? 0);
-        $section_name = trim($b['section_name'] ?? '');
-        $term_id = (int) ($b['term_id'] ?? 0);
-        $instructor_name = trim($b['instructor_name'] ?? '');
-        $max_students = (int) ($b['max_students'] ?? 50);
-        $is_active = (bool) ($b['is_active'] ?? true);
-
-        if (!$id || !$course_id || !$section_name || !$term_id)
-            j(['ok' => false, 'error' => 'missing_required_fields']);
-
-        $stmt = $pdo->prepare("UPDATE course_sections SET course_id=?, section_name=?, term_id=?, instructor_name=?, max_students=?, is_active=? WHERE id=?");
-        $stmt->execute([$course_id, $section_name, $term_id, $instructor_name, $max_students, $is_active ? 1 : 0, $id]);
-        j(['ok' => true, 'updated' => $id]);
-    }
-
-    case 'delete_course_section': {
-        $b = body_json();
-        $id = (int) ($b['id'] ?? 0);
-        if (!$id)
-            j(['ok' => false, 'error' => 'missing_id']);
-        $pdo->prepare("DELETE FROM course_sections WHERE id=?")->execute([$id]);
-        j(['ok' => true, 'deleted_id' => $id]);
-    }
-
-    /* ---------- Group Chat Management ---------- */
-    case 'list_group_chats': {
-        $course_section_id = (int) ($_GET['course_section_id'] ?? 0);
-        
-        $where = $course_section_id > 0 ? "WHERE gc.course_section_id = ?" : "";
-        $params = $course_section_id > 0 ? [$course_section_id] : [];
-        
-        $sql = "
-            SELECT gc.*, cs.section_name, c.course_code, c.course_title, at.term_name,
-                   u.username as created_by_username,
-                   COUNT(gcp.user_id) as participant_count
-            FROM group_chats gc
-            JOIN course_sections cs ON gc.course_section_id = cs.id
-            JOIN courses c ON cs.course_id = c.id
-            JOIN academic_terms at ON cs.term_id = at.id
-            JOIN users u ON gc.created_by = u.id
-            LEFT JOIN group_chat_participants gcp ON gc.id = gcp.group_chat_id
-            $where
-            GROUP BY gc.id
-            ORDER BY gc.created_at DESC
-        ";
-        
-        $stmt = $pdo->prepare($sql);
-        $stmt->execute($params);
-        j(['ok' => true, 'group_chats' => $stmt->fetchAll()]);
-    }
-
-    case 'create_group_chat': {
-        $b = body_json();
-        $chat_name = trim($b['chat_name'] ?? '');
-        $course_section_id = (int) ($b['course_section_id'] ?? 0);
-        $description = trim($b['description'] ?? '');
-        $created_by = (int) ($b['created_by'] ?? 0);
-
-        if (!$chat_name || !$course_section_id || !$created_by)
-            j(['ok' => false, 'error' => 'missing_required_fields']);
-
-        $stmt = $pdo->prepare("INSERT INTO group_chats (chat_name, course_section_id, description, created_by) VALUES (?, ?, ?, ?)");
-        $stmt->execute([$chat_name, $course_section_id, $description, $created_by]);
-        $chat_id = $pdo->lastInsertId();
-
-        // Add creator as admin participant
-        $pdo->prepare("INSERT INTO group_chat_participants (group_chat_id, user_id, is_admin) VALUES (?, ?, 1)")->execute([$chat_id, $created_by]);
-
-        j(['ok' => true, 'group_chat_id' => $chat_id]);
-    }
-
-    case 'update_group_chat': {
-        $b = body_json();
-        $id = (int) ($b['id'] ?? 0);
-        $chat_name = trim($b['chat_name'] ?? '');
-        $description = trim($b['description'] ?? '');
-        $is_active = (bool) ($b['is_active'] ?? true);
-
-        if (!$id || !$chat_name)
-            j(['ok' => false, 'error' => 'missing_required_fields']);
-
-        $stmt = $pdo->prepare("UPDATE group_chats SET chat_name=?, description=?, is_active=? WHERE id=?");
-        $stmt->execute([$chat_name, $description, $is_active ? 1 : 0, $id]);
-        j(['ok' => true, 'updated' => $id]);
-    }
-
-    case 'delete_group_chat': {
-        $b = body_json();
-        $id = (int) ($b['id'] ?? 0);
-        if (!$id)
-            j(['ok' => false, 'error' => 'missing_id']);
-        $pdo->prepare("DELETE FROM group_chats WHERE id=?")->execute([$id]);
-        j(['ok' => true, 'deleted_id' => $id]);
-    }
-
-    case 'add_group_chat_participant': {
-        $b = body_json();
-        $group_chat_id = (int) ($b['group_chat_id'] ?? 0);
-        $user_id = (int) ($b['user_id'] ?? 0);
-
-        if (!$group_chat_id || !$user_id)
-            j(['ok' => false, 'error' => 'missing_required_fields']);
-
-        $stmt = $pdo->prepare("INSERT INTO group_chat_participants (group_chat_id, user_id) VALUES (?, ?) ON DUPLICATE KEY UPDATE joined_at = CURRENT_TIMESTAMP");
-        $stmt->execute([$group_chat_id, $user_id]);
-        j(['ok' => true, 'added' => true]);
-    }
-
-    case 'remove_group_chat_participant': {
-        $b = body_json();
-        $group_chat_id = (int) ($b['group_chat_id'] ?? 0);
-        $user_id = (int) ($b['user_id'] ?? 0);
-
-        if (!$group_chat_id || !$user_id)
-            j(['ok' => false, 'error' => 'missing_required_fields']);
-
-        $pdo->prepare("DELETE FROM group_chat_participants WHERE group_chat_id=? AND user_id=?")->execute([$group_chat_id, $user_id]);
-        j(['ok' => true, 'removed' => true]);
-    }
-
-    /* ---------- Bulk Operations ---------- */
-    case 'create_sections_for_course': {
-        $b = body_json();
-        $course_id = (int) ($b['course_id'] ?? 0);
-        $term_id = (int) ($b['term_id'] ?? 0);
-        $sections = $b['sections'] ?? []; // Array of section names like ['A', 'B', 'C']
-        $instructor_name = trim($b['instructor_name'] ?? '');
-        $max_students = (int) ($b['max_students'] ?? 50);
-
-        if (!$course_id || !$term_id || empty($sections))
-            j(['ok' => false, 'error' => 'missing_required_fields']);
-
-        $created_sections = [];
-        $pdo->beginTransaction();
-        
-        try {
-            foreach ($sections as $section_name) {
-                $section_name = trim($section_name);
-                if (empty($section_name)) continue;
-                
-                $stmt = $pdo->prepare("INSERT INTO course_sections (course_id, section_name, term_id, instructor_name, max_students) VALUES (?, ?, ?, ?, ?)");
-                $stmt->execute([$course_id, $section_name, $term_id, $instructor_name, $max_students]);
-                $created_sections[] = $pdo->lastInsertId();
-            }
-            
-            $pdo->commit();
-            j(['ok' => true, 'created_sections' => $created_sections]);
-        } catch (Exception $e) {
-            $pdo->rollBack();
-            j(['ok' => false, 'error' => 'failed_to_create_sections', 'detail' => $e->getMessage()]);
-        }
-    }
-
-    case 'create_group_chats_for_sections': {
-        $b = body_json();
-        $course_section_ids = $b['course_section_ids'] ?? []; // Array of course section IDs
-        $created_by = (int) ($b['created_by'] ?? 0);
-
-        if (empty($course_section_ids) || !$created_by)
-            j(['ok' => false, 'error' => 'missing_required_fields']);
-
-        $created_chats = [];
-        $pdo->beginTransaction();
-        
-        try {
-            foreach ($course_section_ids as $section_id) {
-                // Get course and section info for chat name
-                $stmt = $pdo->prepare("
-                    SELECT c.course_code, c.course_title, cs.section_name, at.term_name
-                    FROM course_sections cs
-                    JOIN courses c ON cs.course_id = c.id
-                    JOIN academic_terms at ON cs.term_id = at.id
-                    WHERE cs.id = ?
-                ");
-                $stmt->execute([$section_id]);
-                $section_info = $stmt->fetch();
-                
-                if (!$section_info) continue;
-                
-                $chat_name = "{$section_info['course_code']} - Section {$section_info['section_name']} ({$section_info['term_name']})";
-                $description = "Group chat for {$section_info['course_title']} - Section {$section_info['section_name']}";
-                
-                $stmt = $pdo->prepare("INSERT INTO group_chats (chat_name, course_section_id, description, created_by) VALUES (?, ?, ?, ?)");
-                $stmt->execute([$chat_name, $section_id, $description, $created_by]);
-                $chat_id = $pdo->lastInsertId();
-                
-                // Add creator as admin participant
-                $pdo->prepare("INSERT INTO group_chat_participants (group_chat_id, user_id, is_admin) VALUES (?, ?, 1)")->execute([$chat_id, $created_by]);
-                
-                $created_chats[] = $chat_id;
-            }
-            
-            $pdo->commit();
-            j(['ok' => true, 'created_group_chats' => $created_chats]);
-        } catch (Exception $e) {
-            $pdo->rollBack();
-            j(['ok' => false, 'error' => 'failed_to_create_group_chats', 'detail' => $e->getMessage()]);
-        }
-    }
-
-    /* ---------- Import Sections from PDF/Image ---------- */
-    case 'import_sections_from_file': {
-        // Expect multipart/form-data: file, term_id, instructor_name?, max_students?
-        if (!isset($_FILES['file']) || !is_uploaded_file($_FILES['file']['tmp_name'])) {
-            j(['ok' => false, 'error' => 'missing_file']);
-        }
-
-        $term_id = (int) ($_POST['term_id'] ?? 0);
-        $instructor_name = trim($_POST['instructor_name'] ?? '');
-        $max_students = (int) ($_POST['max_students'] ?? 50);
-        if ($term_id <= 0) {
-            j(['ok' => false, 'error' => 'missing_term_id']);
-        }
-
-        // Save upload
-        $uploadsDir = __DIR__ . '/uploads';
-        if (!is_dir($uploadsDir)) @mkdir($uploadsDir, 0777, true);
-        $origName = $_FILES['file']['name'];
-        $ext = strtolower(pathinfo($origName, PATHINFO_EXTENSION));
-        $safeBase = preg_replace('/[^a-zA-Z0-9._-]/', '_', pathinfo($origName, PATHINFO_FILENAME));
-        if ($safeBase === '') $safeBase = 'file';
-        $fname = sprintf('%s_%s.%s', $safeBase, bin2hex(random_bytes(5)), $ext);
-        $target = $uploadsDir . '/' . $fname;
-        if (!move_uploaded_file($_FILES['file']['tmp_name'], $target)) {
-            j(['ok' => false, 'error' => 'upload_save_failed']);
-        }
-
-        // Call Python parser
-        $python = 'python'; // assumes python in PATH
-        $script = realpath(__DIR__ . '/../Python/parse_sections.py');
-        $cmd = escapeshellcmd($python) . ' ' . escapeshellarg($script) . ' ' . escapeshellarg($target);
-        $output = @shell_exec($cmd . ' 2>&1');
-        if ($output === null) {
-            j(['ok' => false, 'error' => 'parser_exec_failed']);
-        }
-        $parsed = json_decode($output, true);
-        if (!is_array($parsed)) {
-            j(['ok' => false, 'error' => 'parser_return_invalid', 'raw' => $output]);
-        }
-
-        $created = ['courses' => 0, 'sections' => 0];
-        $courseIdCache = [];
-
-        $pdo->beginTransaction();
-        try {
-            foreach ($parsed as $row) {
-                $course_code = trim($row['course_code'] ?? '');
-                $course_title = trim($row['course_title'] ?? '');
-                $sections = $row['sections'] ?? [];
-                if ($course_code === '' && $course_title === '') continue;
-
-                // Find or create course
-                $key = $course_code !== '' ? 'code:' . $course_code : 'title:' . $course_title;
-                $course_id = $courseIdCache[$key] ?? 0;
-                if (!$course_id) {
-                    if ($course_code !== '') {
-                        $st = $pdo->prepare("SELECT id FROM courses WHERE course_code = ? LIMIT 1");
-                        $st->execute([$course_code]);
-                        $course_id = (int) ($st->fetchColumn() ?: 0);
-                    }
-                    if (!$course_id && $course_title !== '') {
-                        $st = $pdo->prepare("SELECT id FROM courses WHERE course_title = ? LIMIT 1");
-                        $st->execute([$course_title]);
-                        $course_id = (int) ($st->fetchColumn() ?: 0);
-                    }
-                    if (!$course_id) {
-                        // Create minimal course row; department/program unknown
-                        $ins = $pdo->prepare("INSERT INTO courses (course_code, course_title, department, program, course_thumbnail, created_at, updated_at) VALUES (?,?,?,?,NULL,NOW(),NOW())");
-                        $ins->execute([$course_code ?: strtoupper(substr(md5($course_title),0,6)), $course_title ?: $course_code, 'Unknown', 'Unknown']);
-                        $course_id = (int) $pdo->lastInsertId();
-                        $created['courses']++;
-                    }
-                    $courseIdCache[$key] = $course_id;
-                }
-
-                // Create sections
-                foreach ($sections as $sec) {
-                    $section_name = trim($sec);
-                    if ($section_name === '') continue;
-                    try {
-                        $stmt = $pdo->prepare("INSERT INTO course_sections (course_id, section_name, term_id, instructor_name, max_students) VALUES (?,?,?,?,?)");
-                        $stmt->execute([$course_id, $section_name, $term_id, $instructor_name, $max_students]);
-                        $created['sections']++;
-                    } catch (PDOException $e) {
-                        // likely duplicate due to UNIQUE constraint; ignore
-                    }
-                }
-            }
-
-            $pdo->commit();
-        } catch (Throwable $e) {
-            $pdo->rollBack();
-            j(['ok' => false, 'error' => 'import_failed', 'detail' => $e->getMessage(), 'parser_raw' => $output]);
-        }
-
-        j(['ok' => true, 'created' => $created]);
-    }
-
-=======
     /* ---------- Default ---------- */
->>>>>>> c3fb4455
     default:
         j(['ok' => false, 'error' => 'unknown_action']);
 }